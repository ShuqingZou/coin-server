--- conflicted
+++ resolved
@@ -80,18 +80,11 @@
     const char *check_format = "%s%lu";
     ssize_t buf_sz = snprintf(NULL, 0, check_format, current_block, solution->nonce);
     char *buf = malloc(buf_sz + 1);
-<<<<<<< HEAD
-    if(buf == NULL) {
-        perror("malloc buf in verify_solution");
-        return NULL;
-    }
-    
-=======
     if(buf == NULL){
-        perror("Could not allocate memory to buffer");
+        perror("malloc");
         return false;
     }
->>>>>>> a45ad676
+
     snprintf(buf, buf_sz + 1, check_format, current_block, solution->nonce);
     sha1sum(digest, (uint8_t *) buf, buf_sz);
     char hash_string[521];
@@ -159,32 +152,18 @@
 void *client_thread(void* client_fd) {
     int fd = (int) (long) client_fd;
     while (true) {
-<<<<<<< HEAD
-//        struct msg_header header;
-//        read_len(fd, &header, sizeof(struct msg_header));
-//        struct msg_solution solution;
-//        void *sol_ptr = (char *) &solution + sizeof(struct msg_header);
-//        read_len(fd, sol_ptr, header.msg_len - sizeof(struct msg_header));
-//
-      
+
       union msg_wrapper msg;
-       ssize_t bytes_read = read_msg(fd, &msg); // split disconnection status and error handler 
+       ssize_t bytes_read = read_msg(fd, &msg);
        if(bytes_read == -1){
             perror("read_msg");
             return NULL;
        }
-       else if (read_msg(fd, &msg) == 0) {
+       else if (bytes_read == 0) {
            LOGP("Disconnecting client\n");
             return NULL;
        }
-=======
-        union msg_wrapper msg;
-        if (read_msg(fd, &msg) <= 0) {
-            LOGP("Disconnecting client\n");
-            return NULL;
-        }
-
->>>>>>> a45ad676
+
         switch (msg.header.msg_type) {
             case MSG_REQUEST_TASK: handle_request_task(fd, (struct msg_request_task *) &msg.request_task);
                                    break;
