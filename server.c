--- conflicted
+++ resolved
@@ -28,8 +28,8 @@
 
 static char current_block[MAX_BLOCK_LEN];
 static uint32_t current_difficulty_mask = 0x0000FFFF;
-static bool terminate = false;
-
+
+pthread_mutex_t lock;
 
 pthread_mutex_t lock;
 
@@ -41,7 +41,6 @@
 };
 
 struct options default_options = {0, "adjectives", "animals", "task_log.txt"};
-
 
 union msg_wrapper current_task(void)
 {
@@ -217,13 +216,18 @@
     printf("SIGINT received. Goodbye...\n\n");
     fclose(log_file);
     task_destroy();
-    terminate = true;
+    pthread_mutex_destroy(&lock);
     exit(0);
 }
 
 int main(int argc, char *argv[]) {
     // Handling signals
     signal(SIGINT, sigint_handler);
+
+    if (pthread_mutex_init(&lock, NULL) != 0) {
+        printf("\n mutex init failed\n");
+        return 1;
+    }
 
     if (pthread_mutex_init(&lock, NULL) != 0) {
         printf("\n mutex init failed\n");
@@ -302,9 +306,6 @@
     LOG("Listening on port %d\n", port);
 
     while (true) {
-        if (terminate == true) {
-            break;
-        }
         /* Outer loop: this keeps accepting connection */
         struct sockaddr_in client_addr = { 0 };
         socklen_t slen = sizeof(client_addr);
@@ -334,11 +335,6 @@
         pthread_detach(thread);
     }
     //Closing log_file before we exit the server.
-<<<<<<< HEAD
-    printf("HERE\n\n");
-=======
-    fclose(log_file);
-    pthread_mutex_destroy(&lock);
->>>>>>> 4e55af4b
+    // Add finishing commands to sigint handler function
     return 0; 
 }