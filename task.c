/*
 * Change Log:
 * e.g. [DD/MM/YY Writer]: Description of another change
 * 
 * [05/07/23 InhwaS]: issue#2 split the "animals" array and the "adjectives" array into separate files
 * 
 */
#include "task.h"
#include "logger.h"

#include <assert.h>
#include <stddef.h>
#include <stdio.h>
#include <string.h>
#include <stdlib.h>
#include <time.h>

static size_t ani_idx = 0;
static size_t adj_idx = 0;

void fisher_yates(char *arr[], size_t sz);

/** [05/07/23 InhwaS] ---------- start ---------- */
// Since we updated char *array[] into dynamic array, 
//       we need pointer to dynamic array(**char) as a parameter which is "***char"
size_t read_file(char filename[], char ***array);

// char *animals[] = {...}
// char *adjectives[] = {...}
// ==> changed into dynamic array 
char **animals;
char **adjectives;

// const size_t adj_sz = sizeof(adjectives) / sizeof(char *);
// const size_t ani_sz = sizeof(animals) / sizeof(char *);
// ==> changed const variable because we need to calculate them from the task_init() function.
size_t adj_sz = 0; 
size_t ani_sz = 0;
/** [05/07/23 InhwaS] ---------- end ---------- */

/**
 * Seeds the random number generator and then sets up task generation data
 * structures by shuffling task components.
 */
void task_init(int seed)
{
    /** [05/07/23 InhwaS] ---------- start ---------- */
    ani_sz = read_file("animals", &animals);
    LOG("finished reading animals. animal array size [%zu]\n", ani_sz);

    adj_sz = read_file("adjectives", &adjectives);
    LOG("finished reading adjectives. adjective array size [%zu]\n", adj_sz);
    
    LOG("Initializing task generator. %zu animals, %zu adjectives (%zu x %zu = %zu)\n", ani_sz, adj_sz, ani_sz, adj_sz, adj_sz * ani_sz);
<<<<<<< HEAD
    srand(time(NULL));
    /** [05/07/23 InhwaS] ---------- end ---------- */
=======
    
    if (seed == 0) {
        seed = time(NULL);
    }
    
    LOG("Random seed: %d\n", seed);
    srand(seed);
>>>>>>> b68de707

    size_t max_ani_len = 0;
    for (int i = 0; i < ani_sz; ++i)
    {
        size_t len = strlen(animals[i]);
        if (len > max_ani_len) {
            max_ani_len = len;
        }
    }
    LOG("Longest animal length: %zu\n", max_ani_len);

    size_t max_adj_len = 0;
    for (int i = 0; i < adj_sz; ++i)
    {
        size_t len = strlen(adjectives[i]);
        if (len > max_adj_len) {
            max_adj_len = len;
        }
    }
    LOG("Longest adjective length: %zu\n", max_adj_len);

    size_t longest_task_len = max_ani_len + max_adj_len + 1;
    assert(longest_task_len < MAX_BLOCK_LEN);
    
    LOGP("Shuffling animals.\n");
    fisher_yates(animals, ani_sz);

    LOGP("Shuffling adjectives.\n");
    fisher_yates(adjectives, ani_sz);
    
    LOGP("Task generator ready.\n");
}

void task_generate(char buf[MAX_BLOCK_LEN])
{
    sprintf(buf, "%s %s", adjectives[adj_idx++], animals[ani_idx++]);
    
    // roll over animals / adjectives on overflow
    if (adj_idx == adj_sz) {
        adj_idx = 0;
    }
    
    if (ani_idx == ani_sz) {
        ani_idx = 0;
    }
}

void fisher_yates(char *arr[], size_t sz)
{
    for (int i = sz - 1; i > 0; i--) {
        int r = rand() % (i + 1);
        char *temp = arr[r];
        arr[r] = arr[i];
        arr[i] = temp;
    }
}

/** [05/07/23 InhwaS] ---------- start ---------- */
size_t read_file(char filename[], char ***array){
    FILE *file = fopen(filename, "r");
    if ( file == NULL ){
        perror("fopen for file");
    }

    char buf[128] = { 0 };
    int i = 0;
    while (fgets(buf, sizeof(buf), file) != NULL) {
        i++;
    }
    *array = malloc(i * sizeof(char*));
    fclose(file);   

    i = 0;
    FILE *file_again = fopen(filename, "r");
    while (fgets(buf, sizeof(buf), file_again) != NULL) {
        strtok(buf, "\r\n");
        
        (*array)[i] = strdup(buf);
        i++;
    }
    fclose(file_again);   
    return i;
}
/** [05/07/23 InhwaS] ---------- end ---------- */<|MERGE_RESOLUTION|>--- conflicted
+++ resolved
@@ -52,18 +52,12 @@
     LOG("finished reading adjectives. adjective array size [%zu]\n", adj_sz);
     
     LOG("Initializing task generator. %zu animals, %zu adjectives (%zu x %zu = %zu)\n", ani_sz, adj_sz, ani_sz, adj_sz, adj_sz * ani_sz);
-<<<<<<< HEAD
-    srand(time(NULL));
-    /** [05/07/23 InhwaS] ---------- end ---------- */
-=======
-    
+
     if (seed == 0) {
         seed = time(NULL);
     }
-    
     LOG("Random seed: %d\n", seed);
     srand(seed);
->>>>>>> b68de707
 
     size_t max_ani_len = 0;
     for (int i = 0; i < ani_sz; ++i)
